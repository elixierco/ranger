--- conflicted
+++ resolved
@@ -229,7 +229,6 @@
 				for(HivePrivilegeObject hiveObj : inputHObjs) {
 					RangerHiveResource resource = getHiveResource(hiveOpType, hiveObj);
 
-<<<<<<< HEAD
 					if(resource.getObjectType() == HiveObjectType.URI) {
 						String   path       = hiveObj.getObjectName();
 						FsAction permission = FsAction.READ;
@@ -252,20 +251,92 @@
 
 						requests.add(request);
 					}
-=======
-		// access is allowed; audit all accesses
-		for(RangerHiveObjectAccessInfo objAccessInfo : objAccessList) {
-			if(mHiveAccessVerifier.isAudited(objAccessInfo)) {
-				logAuditEvent(ugi, objAccessInfo, true);
-			}
+				}
+			}
+
+			if(outputHObjs != null) {
+				for(HivePrivilegeObject hiveObj : outputHObjs) {
+					RangerHiveResource resource = getHiveResource(hiveOpType, hiveObj);
+
+					if(resource.getObjectType() == HiveObjectType.URI) {
+						String   path       = hiveObj.getObjectName();
+						FsAction permission = FsAction.WRITE;
+
+		                if(!isURIAccessAllowed(user, groups, permission, path, getHiveConf())) {
+		    				throw new HiveAccessControlException(String.format("Permission denied: user [%s] does not have [%s] privilege on [%s]", user, permission.name(), path));
+		                }
+
+						continue;
+					}
+
+					HiveAccessType accessType = getAccessType(hiveObj, hiveOpType, false);
+
+					if(accessType == HiveAccessType.NONE) {
+						continue;
+					}
+
+					if(!existsByResourceAndAccessType(requests, resource, accessType)) {
+						RangerHiveAccessRequest request = new RangerHiveAccessRequest(resource, user, groups, hiveOpType, accessType, context, sessionContext);
+
+						requests.add(request);
+					}
+				}
+			}
+
+			for(RangerHiveAccessRequest request : requests) {
+	            RangerHiveResource resource = (RangerHiveResource)request.getResource();
+	            RangerAccessResult result   = null;
+
+	            if(resource.getObjectType() == HiveObjectType.COLUMN && StringUtils.contains(resource.getColumn(), COLUMN_SEP)) {
+	            	List<RangerAccessRequest> colRequests = new ArrayList<RangerAccessRequest>();
+
+	            	String[] columns = StringUtils.split(resource.getColumn(), COLUMN_SEP);
+
+	            	for(String column : columns) {
+	            		column = column == null ? null : column.trim();
+
+	            		if(StringUtils.isEmpty(column.trim())) {
+	            			continue;
+	            		}
+
+	            		RangerHiveResource colResource = new RangerHiveResource(HiveObjectType.COLUMN, resource.getDatabase(), resource.getTableOrUdf(), column);
+
+	            		RangerHiveAccessRequest colRequest = request.copy();
+	            		colRequest.setResource(colResource);
+
+	            		colRequests.add(colRequest);
+	            	}
+
+	            	Collection<RangerAccessResult> colResults = hivePlugin.isAccessAllowed(colRequests, auditHandler);
+
+	            	if(colResults != null) {
+		            	for(RangerAccessResult colResult : colResults) {
+		            		result = colResult;
+
+		            		if(!result.getIsAllowed()) {
+		            			break;
+		            		}
+		            	}
+	            	}
+	            } else {
+		            result = hivePlugin.isAccessAllowed(request, auditHandler);
+	            }
+
+				if(result != null && !result.getIsAllowed()) {
+					String path = auditHandler.getResourceValueAsString(request.getResource(), result.getServiceDef());
+	
+					throw new HiveAccessControlException(String.format("Permission denied: user [%s] does not have [%s] privilege on [%s]",
+														 user, request.getHiveAccessType().name(), path));
+				}
+			}
+		} finally {
+			auditHandler.flushAudit();
 		}
 	}
 
 	/**
 	 * Check if user has privileges to do this action on these objects
-	 * @param hiveOpType
-	 * @param inputsHObjs
-	 * @param outputHObjs
+	 * @param objs
 	 * @param context
 	 * @throws HiveAuthzPluginException
 	 * @throws HiveAccessControlException
@@ -281,104 +352,6 @@
 		ret = objs;
 
 		return ret;
-	}
-	
-	private List<RangerHiveObjectAccessInfo> getObjectAccessInfo(HiveOperationType       hiveOpType,
-														   List<HivePrivilegeObject> inputsHObjs,
-														   List<HivePrivilegeObject> outputHObjs,
-														   RangerHiveAccessContext       context) {
-		List<RangerHiveObjectAccessInfo> ret = new ArrayList<RangerHiveObjectAccessInfo>();
-
-		if(inputsHObjs != null) {
-			for(HivePrivilegeObject hiveObj : inputsHObjs) {
-				RangerHiveObjectAccessInfo hiveAccessObj = getObjectAccessInfo(hiveOpType, hiveObj, context, true);
-				
-				if(   hiveAccessObj != null
-				   && hiveAccessObj.getAccessType() != HiveAccessType.ADMIN // access check is performed at the Ranger policy server, as a part of updating the permissions
-				   && !ret.contains(hiveAccessObj)) {
-					ret.add(hiveAccessObj);
->>>>>>> 0f3ace82
-				}
-			}
-
-			if(outputHObjs != null) {
-				for(HivePrivilegeObject hiveObj : outputHObjs) {
-					RangerHiveResource resource = getHiveResource(hiveOpType, hiveObj);
-
-					if(resource.getObjectType() == HiveObjectType.URI) {
-						String   path       = hiveObj.getObjectName();
-						FsAction permission = FsAction.WRITE;
-
-		                if(!isURIAccessAllowed(user, groups, permission, path, getHiveConf())) {
-		    				throw new HiveAccessControlException(String.format("Permission denied: user [%s] does not have [%s] privilege on [%s]", user, permission.name(), path));
-		                }
-
-						continue;
-					}
-
-					HiveAccessType accessType = getAccessType(hiveObj, hiveOpType, false);
-
-					if(accessType == HiveAccessType.NONE) {
-						continue;
-					}
-
-					if(!existsByResourceAndAccessType(requests, resource, accessType)) {
-						RangerHiveAccessRequest request = new RangerHiveAccessRequest(resource, user, groups, hiveOpType, accessType, context, sessionContext);
-
-						requests.add(request);
-					}
-				}
-			}
-
-			for(RangerHiveAccessRequest request : requests) {
-	            RangerHiveResource resource = (RangerHiveResource)request.getResource();
-	            RangerAccessResult result   = null;
-
-	            if(resource.getObjectType() == HiveObjectType.COLUMN && StringUtils.contains(resource.getColumn(), COLUMN_SEP)) {
-	            	List<RangerAccessRequest> colRequests = new ArrayList<RangerAccessRequest>();
-
-	            	String[] columns = StringUtils.split(resource.getColumn(), COLUMN_SEP);
-
-	            	for(String column : columns) {
-	            		column = column == null ? null : column.trim();
-
-	            		if(StringUtils.isEmpty(column.trim())) {
-	            			continue;
-	            		}
-
-	            		RangerHiveResource colResource = new RangerHiveResource(HiveObjectType.COLUMN, resource.getDatabase(), resource.getTableOrUdf(), column);
-
-	            		RangerHiveAccessRequest colRequest = request.copy();
-	            		colRequest.setResource(colResource);
-
-	            		colRequests.add(colRequest);
-	            	}
-
-	            	Collection<RangerAccessResult> colResults = hivePlugin.isAccessAllowed(colRequests, auditHandler);
-
-	            	if(colResults != null) {
-		            	for(RangerAccessResult colResult : colResults) {
-		            		result = colResult;
-
-		            		if(!result.getIsAllowed()) {
-		            			break;
-		            		}
-		            	}
-	            	}
-	            } else {
-		            result = hivePlugin.isAccessAllowed(request, auditHandler);
-	            }
-
-				if(result != null && !result.getIsAllowed()) {
-					String path = auditHandler.getResourceValueAsString(request.getResource(), result.getServiceDef());
-	
-					throw new HiveAccessControlException(String.format("Permission denied: user [%s] does not have [%s] privilege on [%s]",
-														 user, request.getHiveAccessType().name(), path));
-				}
-			}
-		} finally {
-			auditHandler.flushAudit();
-		}
 	}
 
 	private RangerHiveResource getHiveResource(HiveOperationType   hiveOpType,
