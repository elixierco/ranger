--- conflicted
+++ resolved
@@ -166,38 +166,10 @@
 		searchFilter.setStartIndex(0);
 		searchFilter.setMaxRows(Integer.MAX_VALUE);
 		List<XXServiceDef> xSvcDefList = (List<XXServiceDef>) searchResources(searchFilter, searchFields, sortFields, retList);
-<<<<<<< HEAD
-		UserSessionBase userSession = ContextUtil.getCurrentUserSession();
-
-		if (userSession == null) {
-			// Internal user
-			for (XXServiceDef xSvcDef : xSvcDefList) {
-				if (xSvcDef != null) {
-					serviceDefList.add(populateViewBean(xSvcDef));
-				}
-			}
-		} else {
-			List<String> userRoleList = userSession.getUserRoleList();
-			for (XXServiceDef xSvcDef : xSvcDefList) {
-				if(userRoleList != null && !userRoleList.contains(RangerConstants.ROLE_KEY_ADMIN)){
-					if(xSvcDef!=null && !"KMS".equalsIgnoreCase(xSvcDef.getName())){
-						serviceDefList.add(populateViewBean(xSvcDef));
-					}
-				}
-				else if(userRoleList != null && userRoleList.contains(RangerConstants.ROLE_KEY_ADMIN)){
-					if(xSvcDef!=null && "KMS".equalsIgnoreCase(xSvcDef.getName())){
-						serviceDefList.add(populateViewBean(xSvcDef));
-						break;
-					}
-				}
-=======
-		UserSessionBase sessionBase = ContextUtil.getCurrentUserSession();
-		//List<String> userRoleList = (sessionBase != null) ? sessionBase.getUserRoleList() : null;
 		List<XXServiceDef> permittedServiceDefs = new ArrayList<XXServiceDef>();
 		for (XXServiceDef xSvcDef : xSvcDefList) {
 			if(bizUtil.hasAccess(xSvcDef, null)){
 				permittedServiceDefs.add(xSvcDef);
->>>>>>> 144c2153
 			}
 		}
 		//retList.setServiceDefs(serviceDefList);
@@ -207,8 +179,6 @@
 		return retList;
 	}
 
-<<<<<<< HEAD
-=======
 	private void populatePageList(List<XXServiceDef> xxObjList, int startIndex, int pageSize,
 			RangerServiceDefList retList) {
 		List<RangerServiceDef> onePageList = new ArrayList<RangerServiceDef>();
@@ -222,5 +192,4 @@
 		retList.setResultSize(onePageList.size());
 		retList.setTotalCount(xxObjList.size());
 	}
->>>>>>> 144c2153
 }